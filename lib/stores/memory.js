/*eslint no-unused-vars:0*/
var Lru = require("lru-cache");
var cloneDeep = require('lodash/cloneDeep');
var utils = require('../utils');
var isObject = utils.isObject;

function clone(object) {
    if (typeof object === 'object' && object !== null) {
        return cloneDeep(object);
    }
    return object;
}

/**
 * Wrapper for lru-cache.
 * NOTE: If you want to use a memory store, you want to write your own to have full
 * control over its behavior.  E.g., you might need the extra Promise overhead or
 * you may want to clone objects a certain way before storing.
 *
 * @param {object} args - Args passed to underlying lru-cache, plus additional optional args:
 * @param {boolean} [args.shouldCloneBeforeSet=true] - Whether to clone the data being stored.
 *   Default: true
 * @param {boolean} [args.usePromises=true] - Whether to enable the use of Promises. Default: true
 */
var memoryStore = function(args) {
    args = args || {};
    var self = {};
    self.name = 'memory';
    var Promise = args.promiseDependency || global.Promise;
    self.usePromises = !(typeof Promise === 'undefined' || args.noPromises);
    self.shouldCloneBeforeSet = args.shouldCloneBeforeSet !== false; // clone by default

    var ttl = args.ttl;
    var lruOpts = {
        max: args.max || 500,
        maxAge: (ttl || ttl === 0) ? ttl * 1000 : null,
        dispose: args.dispose,
        length: args.length,
        stale: args.stale,
        updateAgeOnGet: args.updateAgeOnGet || false
    };

    var lruCache = new Lru(lruOpts);

    var setMultipleKeys = function setMultipleKeys(keysValues, maxAge) {
        var length = keysValues.length;
        var values = [];
        for (var i = 0; i < length; i += 2) {
            lruCache.set(keysValues[i], keysValues[i + 1], maxAge);
            values.push(keysValues[i + 1]);
        }
        return values;
    };

    self.set = function(key, value, options, cb) {
        if (self.shouldCloneBeforeSet) {
            value = clone(value);
        }

        if (typeof options === 'function') {
            cb = options;
            options = {};
        }
        options = options || {};

        var maxAge = (options.ttl || options.ttl === 0) ? options.ttl * 1000 : lruOpts.maxAge;

        lruCache.set(key, value, maxAge);
        if (cb) {
            process.nextTick(cb.bind(null, null));
        } else if (self.usePromises) {
            return Promise.resolve(value);
        }
    };

    self.mset = function() {
        var args = Array.prototype.slice.apply(arguments);
        var cb;
        var options = {};

        if (typeof args[args.length - 1] === 'function') {
            cb = args.pop();
        }

        if (args.length % 2 > 0 && isObject(args[args.length - 1])) {
            options = args.pop();
        }

        var maxAge = (options.ttl || options.ttl === 0) ? options.ttl * 1000 : lruOpts.maxAge;

        var values = setMultipleKeys(args, maxAge);

        if (cb) {
            process.nextTick(cb.bind(null, null));
        } else if (self.usePromises) {
            return Promise.resolve(values);
        }
    };

    self.get = function(key, options, cb) {
        if (typeof options === 'function') {
            cb = options;
        }
        var value = lruCache.get(key);

        if (cb) {
            process.nextTick(cb.bind(null, null, value));
        } else if (self.usePromises) {
            return Promise.resolve(value);
        } else {
            return value;
        }
    };

    self.mget = function() {
        var args = Array.prototype.slice.apply(arguments);
        var cb;
        var options = {};

        if (typeof args[args.length - 1] === 'function') {
            cb = args.pop();
        }

        if (isObject(args[args.length - 1])) {
            options = args.pop();
        }

        var values = args.map(function(key) {
            return lruCache.get(key);
        });

        if (cb) {
            process.nextTick(cb.bind(null, null, values));
        } else if (self.usePromises) {
            return Promise.resolve(values);
        } else {
            return values;
        }
    };

    self.del = function() {
        var args = Array.prototype.slice.apply(arguments);
        var cb;
        var options = {};

        if (typeof args[args.length - 1] === 'function') {
            cb = args.pop();
        }

        if (isObject(args[args.length - 1])) {
            options = args.pop();
        }

        if (Array.isArray(args[0])) {
            args = args[0];
        }

        args.forEach(function(key) {
            lruCache.del(key);
        });

        if (cb) {
            process.nextTick(cb.bind(null, null));
        } else if (self.usePromises) {
            return Promise.resolve();
        }
    };

    self.reset = function(cb) {
        lruCache.reset();
        if (cb) {
            process.nextTick(cb.bind(null, null));
        } else if (self.usePromises) {
            return Promise.resolve();
        }
    };

    self.keys = function(cb) {
        var keys = lruCache.keys();
        if (cb) {
            process.nextTick(cb.bind(null, null, keys));
        } else if (self.usePromises) {
            return Promise.resolve(keys);
        } else {
            return keys;
        }
    };

<<<<<<< HEAD
    self.keyCount = function() {
        return lruCache.length;
=======
    /**
     * This method is not available in the caching modules.
     */
    self.dump = function() {
        var args = Array.prototype.slice.apply(arguments);
        var cb;

        if (typeof args[args.length - 1] === 'function') {
            cb = args.pop();
        }
        var value = lruCache.dump();

        if (cb) {
            process.nextTick(cb.bind(null, null, value));
        } else if (self.usePromises) {
            return Promise.resolve(value);
        } else {
            return value;
        }
    };

    /**
     * This method is not available in the caching modules.
     */
    self.load = function(cacheEntries, cb) {
        lruCache.load(cacheEntries);

        if (typeof cb === 'function') {
            process.nextTick(cb.bind(null, null));
        } else if (self.usePromises) {
            return Promise.resolve();
        }
>>>>>>> 5268a877
    };

    return self;
};

var methods = {
    create: function(args) {
        return memoryStore(args);
    }
};

module.exports = methods;<|MERGE_RESOLUTION|>--- conflicted
+++ resolved
@@ -186,10 +186,13 @@
         }
     };
 
-<<<<<<< HEAD
+    /**
+     * This method is not available in the caching modules.
+     */
     self.keyCount = function() {
         return lruCache.length;
-=======
+    };
+  
     /**
      * This method is not available in the caching modules.
      */
@@ -222,7 +225,6 @@
         } else if (self.usePromises) {
             return Promise.resolve();
         }
->>>>>>> 5268a877
     };
 
     return self;
