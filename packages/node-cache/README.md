--- conflicted
+++ resolved
@@ -60,7 +60,16 @@
 cache.get('foo'); // 'bar'
 ```
 
-<<<<<<< HEAD
+`NodeCache` also offers the ability to set the type of values that can be cached in Typescript environments.
+
+```typescript
+import {NodeCache} from '@cacheable/node-cache';
+
+const cache = new NodeCache<string>();
+cache.set('foo', 'bar');
+cache.get('foo'); // 'bar'
+```
+
 You can also use generics with NodeCache to get the type of the value back:
 
 ```javascript
@@ -68,16 +77,6 @@
 const cache = new NodeCache<string>();
 cache.set('foo', 'bar');
 const value: string | undefined = cache.get('foo'); // 'bar'
-=======
-`NodeCache` also offers the ability to set the type of values that can be cached in Typescript environments.
-
-```typescript
-import {NodeCache} from '@cacheable/node-cache';
-
-const cache = new NodeCache<string>();
-cache.set('foo', 'bar');
-cache.get('foo'); // 'bar'
->>>>>>> e5d3c823
 ```
 
 # NodeCache Performance
