# Cache Manager

This is the cache manager mono repo that has the following packages:
* `cache-manager` - The core package that provides the cache manager library.
* `cache-manager-redis-yet` - The redis store for cache manager.
* `cache-manager-ioredis-yet` - The ioredis store for cache manager.

## Getting Started

To get started you can visit the [cache-manager](/packages/cache-manager/README.md) package and learn how to use it. In addition here are some other documents:

* [CODE_OF_CONDUCT.md](CODE_OF_CONDUCT.md) - Our code of conduct
* [CONTRIBUTING.md](CONTRIBUTING.md) - How to contribute to this project
* [SECURITY.md](SECURITY.md) - Security guidelines and supported versions

<<<<<<< HEAD
## Store Engines

### Official and updated to last version

- [node-cache-manager-redis-yet](https://github.com/jaredwray/cache-manager/packages/cache-manager-redis-yet) (uses [node_redis](https://github.com/NodeRedis/node_redis))

- [node-cache-manager-ioredis-yet](https://github.com/jaredwray/cache-manager/packages/cache-manager-ioredis-yet) (uses [ioredis](https://github.com/luin/ioredis))

### Third party

- [node-cache-manager-redis](https://github.com/dial-once/node-cache-manager-redis) (uses [sol-redis-pool](https://github.com/joshuah/sol-redis-pool))

- [node-cache-manager-redis-store](https://github.com/dabroek/node-cache-manager-redis-store) (uses [node_redis](https://github.com/NodeRedis/node_redis))

- [node-cache-manager-ioredis](https://github.com/Tirke/node-cache-manager-ioredis) (uses [ioredis](https://github.com/luin/ioredis))

- [node-cache-manager-mongodb](https://github.com/v4l3r10/node-cache-manager-mongodb)

- [node-cache-manager-mongoose](https://github.com/disjunction/node-cache-manager-mongoose)

- [node-cache-manager-fs-binary](https://github.com/sheershoff/node-cache-manager-fs-binary)

- [node-cache-manager-fs-hash](https://github.com/rolandstarke/node-cache-manager-fs-hash)

- [node-cache-manager-hazelcast](https://github.com/marudor/node-cache-manager-hazelcast)

- [node-cache-manager-memcached-store](https://github.com/theogravity/node-cache-manager-memcached-store)

- [node-cache-manager-memory-store](https://github.com/theogravity/node-cache-manager-memory-store)

- [node-cache-manager-couchbase](https://github.com/davidepellegatta/node-cache-manager-couchbase)

- [node-cache-manager-sqlite](https://github.com/maxpert/node-cache-manager-sqlite)

- [@resolid/cache-manager-sqlite](https://github.com/huijiewei/cache-manager-sqlite) (uses [better-sqlite3](https://github.com/WiseLibs/better-sqlite3))

=======
>>>>>>> 0d97da2e
## Getting Started with the Mono Repo

Start by installing `pnpm` globally:

```bash
npm install -g pnpm
```

Then install the dependencies:

```bash
pnpm install
```

To run the tests:

```bash
pnpm test
```

To build the packages:

```bash
pnpm build
```

## Open a Pull Request

You can contribute changes to this repo by opening a pull request:

1) After forking this repository to your Git account, make the proposed changes on your forked branch.
2) Run tests and linting locally.
	- [Install and run Docker](https://docs.docker.com/get-docker/) if you aren't already.
	- Run `pnpm test:services:start`, allow for the services to come up.
	- Run `pnpm test`.
3) Commit your changes and push them to your forked repository.
4) Navigate to the main `cache-manager` repository and select the *Pull Requests* tab.
5) Click the *New pull request* button, then select the option "Compare across forks"
6) Leave the base branch set to main. Set the compare branch to your forked branch, and open the pull request.
7) Once your pull request is created, ensure that all checks have passed and that your branch has no conflicts with the base branch. If there are any issues, resolve these changes in your local repository, and then commit and push them to git.
8) Similarly, respond to any reviewer comments or requests for changes by making edits to your local repository and pushing them to Git.
9) Once the pull request has been reviewed, those with write access to the branch will be able to merge your changes into the `cache-manager` repository.

If you need more information on the steps to create a pull request, you can find a detailed walkthrough in the [Github documentation](https://docs.github.com/en/pull-requests/collaborating-with-pull-requests/proposing-changes-to-your-work-with-pull-requests/creating-a-pull-request-from-a-fork)

## Post an Issue

To post an issue, navigate to the "Issues" tab in the main repository, and then select "New Issue." Enter a clear title describing the issue, as well as a description containing additional relevant information. Also select the label that best describes your issue type. For a bug report, for example, create an issue with the label "bug." In the description field, Be sure to include replication steps, as well as any relevant error messages.

If you're reporting a security violation, be sure to check out the project's [security policy](SECURITY.md).

Please also refer to our [Code of Conduct](CODE_OF_CONDUCT.md) for more information on how to report issues.

## Ask a Question

To ask a question, create an issue with the label "question." In the issue description, include the related code and any context that can help us answer your question.

## Request the Addition of a Storage Adapter
<<<<<<< HEAD

To request a new storage adapter, create an issue with the label "storage adapter." In the issue description, include any relevant information about the storage adapter that you would like to be added. 

Once this request has been submitted in "issues" we will give it 30-60 days for any upvotes to take place. If there is little interest in the request, it will be closed.

=======

To request a new storage adapter, create an issue with the label "storage adapter." In the issue description, include any relevant information about the storage adapter that you would like to be added. 

Once this request has been submitted in "issues" we will give it 30-60 days for any upvotes to take place. If there is little interest in the request, it will be closed.

>>>>>>> 0d97da2e
If there is already an adapter that you would like to add, please post an issue with the label "storage adapter" and include the name of the adapter you would like to add with the description and any relevant information. 

## License
MIT [LISCENCE](LICENSE)<|MERGE_RESOLUTION|>--- conflicted
+++ resolved
@@ -13,7 +13,7 @@
 * [CONTRIBUTING.md](CONTRIBUTING.md) - How to contribute to this project
 * [SECURITY.md](SECURITY.md) - Security guidelines and supported versions
 
-<<<<<<< HEAD
+
 ## Store Engines
 
 ### Official and updated to last version
@@ -50,8 +50,7 @@
 
 - [@resolid/cache-manager-sqlite](https://github.com/huijiewei/cache-manager-sqlite) (uses [better-sqlite3](https://github.com/WiseLibs/better-sqlite3))
 
-=======
->>>>>>> 0d97da2e
+
 ## Getting Started with the Mono Repo
 
 Start by installing `pnpm` globally:
@@ -109,21 +108,5 @@
 
 To ask a question, create an issue with the label "question." In the issue description, include the related code and any context that can help us answer your question.
 
-## Request the Addition of a Storage Adapter
-<<<<<<< HEAD
-
-To request a new storage adapter, create an issue with the label "storage adapter." In the issue description, include any relevant information about the storage adapter that you would like to be added. 
-
-Once this request has been submitted in "issues" we will give it 30-60 days for any upvotes to take place. If there is little interest in the request, it will be closed.
-
-=======
-
-To request a new storage adapter, create an issue with the label "storage adapter." In the issue description, include any relevant information about the storage adapter that you would like to be added. 
-
-Once this request has been submitted in "issues" we will give it 30-60 days for any upvotes to take place. If there is little interest in the request, it will be closed.
-
->>>>>>> 0d97da2e
-If there is already an adapter that you would like to add, please post an issue with the label "storage adapter" and include the name of the adapter you would like to add with the description and any relevant information. 
-
 ## License
 MIT [LISCENCE](LICENSE)