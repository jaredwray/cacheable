--- conflicted
+++ resolved
@@ -32,530 +32,6 @@
 });
 
 describe('caching', () => {
-<<<<<<< HEAD
-  let cache: Cache;
-  let key: string;
-  let value: string;
-  const defaultTtl = 100;
-
-  describe('constructor', () => {
-    it('should from store', async () => {
-      const store = memoryStore();
-      await expect(caching(store)).resolves.toBeDefined();
-    });
-  });
-
-  describe('get() and set()', () => {
-    beforeEach(async () => {
-      cache = await caching('memory');
-      key = faker.string.alpha(20);
-      value = faker.string.sample();
-    });
-
-    it('lets us set and get data in cache', async () => {
-      await cache.set(key, value, defaultTtl);
-      await sleep(20);
-      await expect(cache.get(key)).resolves.toEqual(value);
-    });
-
-    it('should error no isCacheable value', () =>
-      expect(cache.set(key, undefined)).rejects.toStrictEqual(
-        new Error('no cacheable value undefined'),
-      ));
-    it('should error no isCacheable value', () =>
-      expect(cache.store.mset([[key, undefined]])).rejects.toStrictEqual(
-        new Error('no cacheable value undefined'),
-      ));
-
-    it('lets us set and get data without a callback', async () => {
-      cache = await caching(async (arg?: MemoryConfig) => memoryStore(arg));
-      await cache.set(key, value, defaultTtl);
-      await sleep(20);
-      await expect(cache.get(key)).resolves.toEqual(value);
-    });
-
-    it('lets us set and get data without options object or callback', async () => {
-      cache = await caching(async (arg?: MemoryConfig) => memoryStore(arg));
-      await cache.set(key, value);
-      await sleep(20);
-      await expect(cache.get(key)).resolves.toEqual(value);
-    });
-  });
-
-  describe('mget() and mset()', function () {
-    let key2: string;
-    let value2: string;
-    const store = 'memory';
-
-    beforeEach(async () => {
-      key = faker.string.sample(20);
-      value = faker.string.sample();
-      key2 = faker.string.sample(20);
-      value2 = faker.string.sample();
-
-      cache = await caching(store, {
-        ttl: defaultTtl,
-      });
-    });
-
-    it('lets us set and get several keys and data in cache', async () => {
-      await cache.store.mset(
-        [
-          [key, value],
-          [key2, value2],
-        ],
-        defaultTtl,
-      );
-      await sleep(20);
-      await expect(cache.store.mget(key, key2)).resolves.toStrictEqual([
-        value,
-        value2,
-      ]);
-    });
-
-    it('lets us set and get data without options', async () => {
-      await cache.store.mset(
-        [
-          [key, value],
-          [key2, value2],
-        ],
-        defaultTtl,
-      );
-      await sleep(20);
-      await expect(cache.store.mget(key, key2)).resolves.toStrictEqual([
-        value,
-        value2,
-      ]);
-    });
-  });
-
-  describe('del()', function () {
-    beforeEach(async () => {
-      cache = await caching('memory');
-      key = faker.string.sample(20);
-      value = faker.string.sample();
-      await cache.set(key, value, defaultTtl);
-    });
-
-    it('deletes data from cache', async () => {
-      await expect(cache.get(key)).resolves.toEqual(value);
-      await cache.del(key);
-      await expect(cache.get(key)).resolves.toBeUndefined();
-    });
-
-    describe('with multiple keys', function () {
-      let key2: string;
-      let value2: string;
-
-      beforeEach(async () => {
-        cache = await caching('memory');
-        key2 = faker.string.sample(20);
-        value2 = faker.string.sample();
-        await cache.store.mset(
-          [
-            [key, value],
-            [key2, value2],
-          ],
-          defaultTtl,
-        );
-      });
-
-      it('deletes an an array of keys', async () => {
-        await expect(cache.store.mget(key, key2)).resolves.toStrictEqual([
-          value,
-          value2,
-        ]);
-        await cache.store.mdel(key, key2);
-        await expect(cache.store.mget(key, key2)).resolves.toStrictEqual([
-          undefined,
-          undefined,
-        ]);
-      });
-    });
-  });
-
-  describe('reset()', () => {
-    let key2: string;
-    let value2: string;
-
-    beforeEach(async () => {
-      cache = await caching('memory');
-      key = faker.string.sample(20);
-      value = faker.string.sample();
-      await cache.set(key, value);
-      key2 = faker.string.sample(20);
-      value2 = faker.string.sample();
-      await cache.set(key2, value2);
-    });
-
-    it('clears the cache', async () => {
-      await cache.reset();
-      await expect(cache.get(key)).resolves.toBeUndefined();
-      await expect(cache.get(key2)).resolves.toBeUndefined();
-    });
-  });
-
-  describe('keys()', () => {
-    let keyCount: number;
-    let savedKeys: string[];
-
-    beforeEach(async () => {
-      keyCount = 10;
-      cache = await caching('memory');
-
-      savedKeys = (
-        await Promise.all(
-          Array.from({ length: keyCount }).map(async (_, i) => {
-            const key = (i % 3 === 0 ? 'prefix' : '') + faker.string.sample(20);
-            value = faker.string.sample();
-            await cache.set(key, value);
-            return key;
-          }),
-        )
-      ).sort((a, b) => a.localeCompare(b));
-    });
-
-    it('calls back with all keys in cache', () =>
-      expect(
-        cache.store.keys().then((x) => x.sort((a, b) => a.localeCompare(b))),
-      ).resolves.toStrictEqual(savedKeys));
-  });
-
-  describe('wrap()', () => {
-    beforeEach(async () => {
-      cache = await caching('memory');
-      key = faker.string.sample(20);
-      value = faker.string.sample();
-    });
-
-    it('lets us set the ttl to be milliseconds', async () => {
-      const ttl = 2 * 1000;
-      await cache.wrap(key, async () => value, ttl);
-      await expect(cache.get(key)).resolves.toEqual(value);
-
-      await sleep(ttl);
-
-      await expect(cache.get(key)).resolves.toBeUndefined();
-      await expect(cache.wrap(key, async () => 'foo')).resolves.toEqual('foo');
-    });
-
-    it('lets us set the ttl to be a function', async () => {
-      // eslint-disable-next-line @typescript-eslint/no-unused-vars
-      const sec = faker.number.int({ min: 2, max: 4 });
-      value = faker.string.sample(sec * 2);
-      const fn = vi.fn((v: string) => 1000);
-      await cache.wrap(key, async () => value, fn);
-      await expect(cache.get(key)).resolves.toEqual(value);
-      await expect(cache.wrap(key, async () => 'foo')).resolves.toEqual(value);
-
-      expect(fn).toHaveBeenCalledTimes(1);
-      await sleep(3000);
-      await expect(cache.get(key)).resolves.toBeUndefined();
-    });
-
-    it('calls fn to fetch value on cache miss', async () => {
-      const fn = vi.fn().mockResolvedValue(value);
-      const ttl = 2 * 1000;
-
-      // Confirm the cache is empty.
-      await expect(cache.get(key)).resolves.toBeUndefined();
-
-      // The first request will populate the cache.
-      fn.mockClear(); // reset count
-      await expect(cache.wrap(key, fn, ttl)).resolves.toBe(value);
-      await expect(cache.get(key)).resolves.toBe(value);
-      expect(fn).toHaveBeenCalledTimes(1);
-
-      // The second request will return the cached value.
-      fn.mockClear(); // reset count
-      await expect(cache.wrap(key, fn, ttl)).resolves.toBe(value);
-      await expect(cache.get(key)).resolves.toBe(value);
-      expect(fn).toHaveBeenCalledTimes(0);
-    });
-
-    it('does not call fn to fetch value on cache hit', async () => {
-      const fn = vi.fn().mockResolvedValue(value);
-      const ttl = 2 * 1000;
-
-      // Confirm the cache is contains the value.
-      await cache.set(key, value, ttl);
-      await expect(cache.get(key)).resolves.toBe(value);
-
-      // Will find the cached value and not call the generator function.
-      fn.mockClear(); // reset count
-      await expect(cache.wrap(key, fn, ttl)).resolves.toBe(value);
-      await expect(cache.get(key)).resolves.toBe(value);
-      expect(fn).toHaveBeenCalledTimes(0);
-    });
-
-    it('calls fn once to fetch value on cache miss when invoked multiple times', async () => {
-      const fn = vi.fn().mockResolvedValue(value);
-      const ttl = 2 * 1000;
-
-      // Confirm the cache is empty.
-      await expect(cache.get(key)).resolves.toBeUndefined();
-
-      // Simulate several concurrent requests for the same value.
-      const results = await Promise.allSettled([
-        cache.wrap(key, fn, ttl), // 1
-        cache.wrap(key, fn, ttl), // 2
-        cache.wrap(key, fn, ttl), // 3
-        cache.wrap(key, fn, ttl), // 4
-        cache.wrap(key, fn, ttl), // 5
-        cache.wrap(key, fn, ttl), // 6
-        cache.wrap(key, fn, ttl), // 7
-        cache.wrap(key, fn, ttl), // 8
-        cache.wrap(key, fn, ttl), // 9
-        cache.wrap(key, fn, ttl), // 10
-      ]);
-
-      // Assert that the function was called exactly once.
-      expect(fn).toHaveBeenCalledTimes(1);
-
-      // Assert that all requests resolved to the same value.
-      results.forEach((result) => {
-        expect(result).toMatchObject({
-          status: 'fulfilled',
-          value,
-        });
-      });
-    });
-
-    describe('error handling on wrap', () => {
-      it('receives an error when store.get() fails', async () => {
-        const error = new Error('store.get() failed');
-        const fn = vi.fn().mockResolvedValue(value);
-        const cache = await caching('memory');
-        cache.store.get = vi.fn().mockRejectedValue(error);
-
-        let errorMsg;
-        cache.on('error', (e) => {
-          errorMsg = e;
-        });
-
-        await cache.wrap(key, fn);
-
-        expect(errorMsg).not.toBeUndefined();
-      });
-
-      it('receives an error when store.set() fails', async () => {
-        const error = new Error('store.set() failed');
-        const fn = vi.fn().mockResolvedValue(value);
-        const cache = await caching('memory');
-        cache.store.set = vi.fn().mockRejectedValue(error);
-
-        let errorMsg;
-        cache.on('error', (e) => {
-          errorMsg = e;
-        });
-
-        await cache.wrap(key, fn);
-
-        expect(errorMsg).not.toBeUndefined();
-      });
-    });
-  });
-
-  describe('issues', () => {
-    beforeEach(async () => {
-      cache = await caching('memory');
-      key = faker.string.sample(20);
-      value = faker.string.sample();
-    });
-
-    it('#183', async () => {
-      await expect(cache.wrap('constructor', async () => 0)).resolves.toEqual(
-        0,
-      );
-    });
-
-    it('#417', async () => {
-      // This test emulates the undesired behavior reported in issue 417.
-      // See the wrap() tests for the resolution.
-      key = 'mock_no_coalesce';
-      const fn = vi.fn().mockResolvedValue(value);
-      const ttl = 2 * 1000;
-
-      // Confirm the cache is empty.
-      await expect(cache.get(key)).resolves.toBeUndefined();
-
-      // Simulate several concurrent requests for the same value.
-      const results = await Promise.allSettled([
-        cache.wrap(key, fn, ttl), // 1
-        cache.wrap(key, fn, ttl), // 2
-        cache.wrap(key, fn, ttl), // 3
-        cache.wrap(key, fn, ttl), // 4
-        cache.wrap(key, fn, ttl), // 5
-        cache.wrap(key, fn, ttl), // 6
-        cache.wrap(key, fn, ttl), // 7
-        cache.wrap(key, fn, ttl), // 8
-        cache.wrap(key, fn, ttl), // 9
-        cache.wrap(key, fn, ttl), // 10
-      ]);
-
-      // Assert that the function was called multiple times (bad).
-      expect(fn).toHaveBeenCalledTimes(10);
-
-      // Assert that all requests resolved to the same value.
-      results.forEach((result) => {
-        expect(result).toMatchObject({
-          status: 'fulfilled',
-          value,
-        });
-      });
-    });
-
-    it('#533', async () => {
-      await expect(
-        (async () => {
-          cache = await caching('memory', {
-            ttl: 5 * 1000,
-            refreshThreshold: 4 * 1000,
-          });
-
-          await cache.wrap('refreshThreshold', async () => 0);
-          await sleep(2 * 1000);
-          await cache.wrap('refreshThreshold', async () => 1);
-          await sleep(500);
-          await cache.wrap('refreshThreshold', async () => 2);
-          await sleep(500);
-          return cache.wrap('refreshThreshold', async () => 3);
-        })(),
-      ).resolves.toEqual(1);
-    });
-  });
-
-  it('only calls fn once when refreshing the cache', async () => {
-    const key = faker.string.alpha(20);
-    let callCount = 0;
-    cache = await caching('memory', {
-      ttl: 5 * 1000,
-      refreshThreshold: 4 * 1000,
-    });
-    const resolveAfter =
-      (timeout: number, value: number) => (): Promise<number> =>
-        new Promise((resolve) =>
-          setTimeout(() => {
-            callCount++;
-            resolve(value);
-          }, timeout),
-        );
-
-    let value = await cache.wrap(key, resolveAfter(100, 1));
-    expect(value).toEqual(1);
-    expect(callCount).toEqual(1);
-
-    await sleep(1100);
-    for (let i = 0; i < 6; i++) {
-      // Only the first fn should be called - returning 2
-      value = await cache.wrap(key, resolveAfter(2000, 2 + i));
-      expect(value).toEqual(1);
-      expect(callCount).toEqual(1);
-    }
-
-    await sleep(2100);
-    value = await cache.wrap(key, resolveAfter(2000, 8));
-    expect(value).toEqual(2);
-    expect(callCount).toEqual(2);
-  });
-
-  describe('if onBackgroundRefreshError is not set', async () => {
-    const rejectionHandler = vi.fn();
-    let restoreListeners: () => void;
-
-    beforeEach(() => {
-      restoreListeners = disableExistingExceptionListeners();
-      process.on('uncaughtException', rejectionHandler);
-    });
-
-    afterEach(() => {
-      process.off('uncaughtException', rejectionHandler);
-      restoreListeners();
-    });
-
-    it('failed background cache refresh calls uncaughtException', async () => {
-      key = faker.string.alpha(20);
-
-      cache = await caching('memory', {
-        ttl: 1000,
-        refreshThreshold: 500,
-      });
-
-      value = await cache.wrap(key, () => Promise.resolve('ok'));
-      expect(value).toEqual('ok');
-      expect(rejectionHandler).not.toHaveBeenCalled();
-
-      await sleep(600);
-
-      value = await cache.wrap(key, () => Promise.reject(new Error('failed')));
-
-      expect(value).toEqual('ok'); // previous successful value returned
-      await vi.waitUntil(() => rejectionHandler.mock.calls.length > 0);
-      expect(rejectionHandler).toHaveBeenCalledTimes(1);
-      expect(rejectionHandler).toHaveBeenCalledWith(
-        new Error('failed'),
-        'unhandledRejection',
-      );
-    });
-  });
-
-  it('if onBackgroundRefreshError if set, failed background cache refresh calls it', async () => {
-    key = faker.string.alpha(20);
-    const onBackgroundRefreshError = vi.fn();
-
-    cache = await caching('memory', {
-      ttl: 1000,
-      refreshThreshold: 500,
-      onBackgroundRefreshError,
-    });
-
-    value = await cache.wrap(key, () => Promise.resolve('ok'));
-    expect(value).toEqual('ok');
-    expect(onBackgroundRefreshError).not.toHaveBeenCalled();
-
-    await sleep(600);
-
-    value = await cache.wrap(key, () => Promise.reject(new Error('failed')));
-
-    expect(value).toEqual('ok'); // previous successful value returned
-    await vi.waitUntil(() => onBackgroundRefreshError.mock.calls.length > 0);
-    expect(onBackgroundRefreshError).toBeCalledTimes(1);
-    expect(onBackgroundRefreshError).toHaveBeenCalledWith(new Error('failed'));
-  });
-
-  it('should allow dynamic refreshThreshold on wrap function', async () => {
-    cache = await caching('memory', {
-      ttl: 2 * 1000,
-      refreshThreshold: 1 * 1000,
-    });
-
-    // Without override params
-
-    // 1st call should be cached
-    expect(await cache.wrap('refreshThreshold', async () => 0)).toEqual(0);
-    await sleep(1001);
-    // background refresh, but stale value returned
-    expect(await cache.wrap('refreshThreshold', async () => 1)).toEqual(0);
-    // New value in cache
-    expect(await cache.wrap('refreshThreshold', async () => 2)).toEqual(1);
-
-    // With override params
-
-    await sleep(1001);
-    // No background refresh with the new override params
-    expect(
-      await cache.wrap('refreshThreshold', async () => 3, undefined, 500),
-    ).toEqual(1);
-    await sleep(500);
-    // Background refresh, but stale value returned
-    expect(
-      await cache.wrap('refreshThreshold', async () => 4, undefined, 500),
-    ).toEqual(1);
-    expect(
-      await cache.wrap('refreshThreshold', async () => 5, undefined, 500),
-    ).toEqual(4);
-  });
-=======
 	let cache: Cache;
 	let key: string;
 	let value: string;
@@ -843,6 +319,40 @@
 				});
 			}
 		});
+
+    describe('error handling on wrap', () => {
+      it('receives an error when store.get() fails', async () => {
+        const error = new Error('store.get() failed');
+        const fn = vi.fn().mockResolvedValue(value);
+        const cache = await caching('memory');
+        cache.store.get = vi.fn().mockRejectedValue(error);
+
+        let errorMsg;
+        cache.on('error', (e) => {
+          errorMsg = e;
+        });
+
+        await cache.wrap(key, fn);
+
+        expect(errorMsg).not.toBeUndefined();
+      });
+
+      it('receives an error when store.set() fails', async () => {
+        const error = new Error('store.set() failed');
+        const fn = vi.fn().mockResolvedValue(value);
+        const cache = await caching('memory');
+        cache.store.set = vi.fn().mockRejectedValue(error);
+
+        let errorMsg;
+        cache.on('error', (e) => {
+          errorMsg = e;
+        });
+
+        await cache.wrap(key, fn);
+
+        expect(errorMsg).not.toBeUndefined();
+      });
+    });
 	});
 
 	describe('issues', () => {
@@ -1039,13 +549,18 @@
 
 		await sleep(1001);
 		// No background refresh with the new override params
-		expect(await cache.wrap('refreshThreshold', async () => 3, undefined, 500)).toEqual(1);
+    expect(
+      await cache.wrap('refreshThreshold', async () => 3, undefined, 500),
+    ).toEqual(1);
 		await sleep(500);
 		// Background refresh, but stale value returned
-		expect(await cache.wrap('refreshThreshold', async () => 4, undefined, 500)).toEqual(1);
-		expect(await cache.wrap('refreshThreshold', async () => 5, undefined, 500)).toEqual(4);
-	});
->>>>>>> 511e4265
+    expect(
+      await cache.wrap('refreshThreshold', async () => 4, undefined, 500),
+    ).toEqual(1);
+    expect(
+      await cache.wrap('refreshThreshold', async () => 5, undefined, 500),
+    ).toEqual(4);
+	});
 });
 
 describe('createCache', () => {
