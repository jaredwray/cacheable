--- conflicted
+++ resolved
@@ -1,26 +1,15 @@
-<<<<<<< HEAD
-import { coalesceAsync } from 'promise-coalesce';
-import { MemoryCache, MemoryConfig, MemoryStore, memoryStore } from './stores';
-import EventEmitter from 'eventemitter3';
-
-export type Config = {
-  ttl?: Milliseconds;
-  refreshThreshold?: Milliseconds;
-  isCacheable?: (val: unknown) => boolean;
-  onBackgroundRefreshError?: (error: unknown) => void;
-  onCacheError?: (error: unknown) => void;
-=======
 import {coalesceAsync} from 'promise-coalesce';
 import {
 	type MemoryCache, type MemoryConfig, type MemoryStore, memoryStore,
 } from './stores/index.js';
+import EventEmitter from 'eventemitter3';
 
 export type Config = {
 	ttl?: Milliseconds;
 	refreshThreshold?: Milliseconds;
 	isCacheable?: (value: unknown) => boolean;
 	onBackgroundRefreshError?: (error: unknown) => void;
->>>>>>> 511e4265
+  onCacheError?: (error: unknown) => void;
 };
 
 export type Milliseconds = number;
@@ -56,27 +45,19 @@
 // eslint-disable-next-line @typescript-eslint/naming-convention
 export type WrapTTL<T> = Milliseconds | ((v: T) => Milliseconds);
 export type Cache<S extends Store = Store> = {
-<<<<<<< HEAD
-  set: (key: string, value: unknown, ttl?: Milliseconds) => Promise<void>;
-  get: <T>(key: string) => Promise<T | undefined>;
-  del: (key: string) => Promise<void>;
-  reset: () => Promise<void>;
-  on: (event: 'error', handler: (e: Error) => void) => void;
-  wrap<T>(
-    key: string,
-    fn: () => Promise<T>,
-    ttl?: WrapTTL<T>,
-    refreshThreshold?: Milliseconds,
-  ): Promise<T>;
-  store: S;
-=======
 	store: S;
 	set: (key: string, value: unknown, ttl?: Milliseconds) => Promise<void>;
 	get: <T>(key: string) => Promise<T | undefined>;
 	del: (key: string) => Promise<void>;
 	reset: () => Promise<void>;
-	wrap<T>(key: string, function_: () => Promise<T>, ttl?: WrapTTL<T>, refreshThreshold?: Milliseconds): Promise<T>;
->>>>>>> 511e4265
+	on: (event: 'error', handler: (e: Error) => void) => void;
+  wrap<T>(
+    key: string,
+    function_: () => Promise<T>,
+    ttl?: WrapTTL<T>,
+    refreshThreshold?: Milliseconds,
+  ): Promise<T>;
+
 };
 
 export async function caching(
@@ -92,22 +73,6 @@
 /**
  * Generic caching interface that wraps any caching library with a compatible interface.
  */
-<<<<<<< HEAD
-export async function caching<S extends Store, T extends object = never>(
-  factory: Stores<S, T>,
-  args?: CachingConfig<T>,
-): Promise<Cache<S> | Cache<Store> | MemoryCache> {
-  if (factory === 'memory') {
-    const store = memoryStore(args as MemoryConfig);
-    return createCache(store, args as MemoryConfig);
-  }
-  if (typeof factory === 'function') {
-    const store = await factory(args as FactoryConfig<T>);
-    return createCache(store, args);
-  }
-
-  return createCache(factory, args);
-=======
 export async function caching<S extends Store, T extends Record<string, unknown> = never>(
 	factory: Stores<S, T>,
 	arguments_?: CachingConfig<T>,
@@ -122,9 +87,7 @@
 		return createCache(store, arguments_);
 	}
 
-	const store = factory;
-	return createCache(store, arguments_);
->>>>>>> 511e4265
+	return createCache(factory, arguments_);
 }
 
 export function createCache(
@@ -141,15 +104,10 @@
 	store: S,
 	arguments_?: C,
 ): Cache<S> {
-<<<<<<< HEAD
   const eventEmitter = new EventEmitter();
 
-  return {
-    /**
-=======
 	return {
 		/**
->>>>>>> 511e4265
      * Wraps a function in cache. I.e., the first time the function is run,
      * its results are stored in cache so subsequent calls retrieve from cache
      * instead of calling the function.
@@ -158,65 +116,20 @@
      * const result = await cache.wrap('key', () => Promise.resolve(1));
      *
      */
-<<<<<<< HEAD
-    wrap: async <T>(
-      key: string,
-      fn: () => Promise<T>,
-      ttl?: WrapTTL<T>,
-      refreshThreshold?: Milliseconds,
-    ) => {
-      const refreshThresholdConfig =
-        refreshThreshold || args?.refreshThreshold || 0;
-      return coalesceAsync(key, async () => {
-        const value = await store.get<T>(key).catch((error) => {
-          eventEmitter.emit('error', error);
-        });
-        if (value === undefined) {
-          const result = await fn();
-
-          const cacheTTL = typeof ttl === 'function' ? ttl(result) : ttl;
-          await store.set<T>(key, result, cacheTTL).catch((error) => {
-            eventEmitter.emit('error', error);
-          });
-
-          return result;
-        } else if (refreshThresholdConfig) {
-          const cacheTTL = typeof ttl === 'function' ? ttl(value) : ttl;
-          const remainingTtl = await store.ttl(key);
-          if (remainingTtl !== -1 && remainingTtl < refreshThresholdConfig) {
-            coalesceAsync(`+++${key}`, fn)
-              .then((result) => store.set<T>(key, result, cacheTTL))
-              .catch((error) => {
-                eventEmitter.emit('error', error);
-                if (args?.onBackgroundRefreshError) {
-                  args.onBackgroundRefreshError(error);
-                } else {
-                  return Promise.reject(error);
-                }
-              });
-          }
-        }
-        return value;
-      });
-    },
-    store: store as S,
-    del: (key: string) => store.del(key),
-    get: <T>(key: string) => store.get<T>(key),
-    set: (key: string, value: unknown, ttl?: Milliseconds) =>
-      store.set(key, value, ttl),
-    reset: () => store.reset(),
-    on: (event: 'error', handler: (e: Error) => void) =>
-      eventEmitter.on('error', handler),
-  };
-=======
 		async wrap<T>(key: string, function_: () => Promise<T>, ttl?: WrapTTL<T>, refreshThreshold?: Milliseconds) {
 			const refreshThresholdConfig = refreshThreshold ?? arguments_?.refreshThreshold ?? 0;
 			return coalesceAsync(key, async () => {
-				const value = await store.get<T>(key);
+				const value = await store.get<T>(key).catch((error) => {
+				  eventEmitter.emit('error', error);
+				});
+
 				if (value === undefined) {
 					const result = await function_();
-					const cacheTtl = typeof ttl === 'function' ? ttl(result) : ttl;
-					await store.set<T>(key, result, cacheTtl);
+
+          const cacheTtl = typeof ttl === 'function' ? ttl(result) : ttl;
+					await store.set<T>(key, result, cacheTtl).catch((error) => {
+            eventEmitter.emit('error', error);
+          });
 					return result;
 				}
 
@@ -227,7 +140,8 @@
 						coalesceAsync(`+++${key}`, function_)
 							.then(async result => store.set<T>(key, result, cacheTtl))
 							.catch(async error => {
-								if (arguments_?.onBackgroundRefreshError) {
+								eventEmitter.emit('error', error);
+                if (arguments_?.onBackgroundRefreshError) {
 									arguments_.onBackgroundRefreshError(error);
 								} else {
 									// eslint-disable-next-line @typescript-eslint/no-throw-literal
@@ -246,6 +160,7 @@
 		set: async (key: string, value: unknown, ttl?: Milliseconds) =>
 			store.set(key, value, ttl),
 		reset: async () => store.reset(),
+    on: (event: 'error', handler: (e: Error) => void) =>
+      eventEmitter.on('error', handler),
 	};
->>>>>>> 511e4265
 }